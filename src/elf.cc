--- conflicted
+++ resolved
@@ -624,11 +624,7 @@
 static bool ReadELFSymbols(const InputFile& file, RangeSink* sink,
                            SymbolTable* table) {
   bool is_object = IsObjectFile(file.data());
-<<<<<<< HEAD
-  return ForEachElf(file, sink, [=](const ElfFile& elf, string_view filename,
-=======
-  return ForEachElf(file, sink, [=](const ElfFile& elf, StringPiece /*filename*/,
->>>>>>> d486ca18
+  return ForEachElf(file, sink, [=](const ElfFile& elf, string_view /*filename*/,
                                     uint32_t index_base) {
     for (Elf64_Xword i = 1; i < elf.section_count(); i++) {
       ElfFile::Section section;
@@ -769,13 +765,8 @@
   }
 
   return ForEachElf(sink->input_file(), sink, [=](const ElfFile& elf,
-<<<<<<< HEAD
-                                                  string_view filename,
-                                                  uint32_t index_base) {
-=======
-                                                  StringPiece /*filename*/,
+                                                  string_view /*filename*/,
                                                   uint32_t /*index_base*/) {
->>>>>>> d486ca18
     for (Elf64_Xword i = 0; i < elf.header().e_phnum; i++) {
       ElfFile::Segment segment;
       CHECK_RETURN(elf.ReadSegment(i, &segment));
